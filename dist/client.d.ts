/**
 * Client for the Salesforce Pub/Sub API
 * @alias PubSubApiClient
 * @global
 */
export default class PubSubApiClient {
    /**
     * Builds a new Pub/Sub API client
     * @param {Logger} [logger] an optional custom logger. The client uses the console if no value is supplied.
     */
    constructor(logger?: Logger);
    /**
     * Authenticates with Salesforce then, connects to the Pub/Sub API.
     * @returns {Promise<void>} Promise that resolves once the connection is established
     * @memberof PubSubApiClient.prototype
     */
    connect(): Promise<void>;
    /**
     * Connects to the Pub/Sub API with user-supplied authentication.
     * @param {string} accessToken Salesforce access token
     * @param {string} instanceUrl Salesforce instance URL
     * @param {string} [organizationId] optional organization ID. If you don't provide one, we'll attempt to parse it from the accessToken.
     * @returns {Promise<void>} Promise that resolves once the connection is established
     * @memberof PubSubApiClient.prototype
     */
    connectWithAuth(accessToken: string, instanceUrl: string, organizationId?: string): Promise<void>;
    /**
     * Subscribes to a topic and retrieves all past events in retention window.
     * @param {string} topicName name of the topic that we're subscribing to
     * @param {number | null} [numRequested] optional number of events requested. If not supplied or null, the client keeps the subscription alive forever.
     * @returns {Promise<EventEmitter>} Promise that holds an emitter that allows you to listen to received events and stream lifecycle events
     * @memberof PubSubApiClient.prototype
     */
    subscribeFromEarliestEvent(topicName: string, numRequested?: number | null): Promise<EventEmitter>;
    /**
     * Subscribes to a topic and retrieves past events starting from a replay ID.
     * @param {string} topicName name of the topic that we're subscribing to
     * @param {number | null} [numRequested] number of events requested. If null, the client keeps the subscription alive forever.
     * @param {number} replayId replay ID
     * @returns {Promise<EventEmitter>} Promise that holds an emitter that allows you to listen to received events and stream lifecycle events
     * @memberof PubSubApiClient.prototype
     */
<<<<<<< HEAD
    subscribeFromReplayId(topicName: string, replayId: number, numRequested?: number | null): Promise<EventEmitter>;
=======
    subscribeFromReplayId(topicName: string, numRequested?: number | null, replayId: number): Promise<EventEmitter>;
>>>>>>> a7b0dda4
    /**
     * Subscribes to a topic.
     * @param {string} topicName name of the topic that we're subscribing to
     * @param {number | null} [numRequested] optional number of events requested. If not supplied or null, the client keeps the subscription alive forever.
     * @returns {Promise<EventEmitter>} Promise that holds an emitter that allows you to listen to received events and stream lifecycle events
     * @memberof PubSubApiClient.prototype
     */
    subscribe(topicName: string, numRequested?: number | null): Promise<EventEmitter>;
    /**
     * Request additional events on an existing subscription.
     * @param {PubSubEventEmitter} eventEmitter event emitter that was obtained in the first subscribe call
     * @param {number} numRequested number of events requested.
     */
    requestAdditionalEvents(eventEmitter: PubSubEventEmitter, numRequested: number): Promise<void>;
    /**
     * Publishes a payload to a topic using the gRPC client.
     * @param {string} topicName name of the topic that we're subscribing to
     * @param {Object} payload
     * @param {string} [correlationKey] optional correlation key. If you don't provide one, we'll generate a random UUID for you.
     * @returns {Promise<PublishResult>} Promise holding a PublishResult object with replayId and correlationKey
     * @memberof PubSubApiClient.prototype
     */
    publish(topicName: string, payload: any, correlationKey?: string): Promise<PublishResult>;
    /**
     * Closes the gRPC connection. The client will no longer receive events for any topic.
     * @memberof PubSubApiClient.prototype
     */
    close(): void;
    #private;
}
export type PublishResult = {
    replayId: number;
    correlationKey: string;
};
export type Logger = {
    debug: Function;
    info: Function;
    error: Function;
    warn: Function;
};
import { EventEmitter } from 'events';
import PubSubEventEmitter from './utils/pubSubEventEmitter.js';
//# sourceMappingURL=client.d.ts.map<|MERGE_RESOLUTION|>--- conflicted
+++ resolved
@@ -40,11 +40,7 @@
      * @returns {Promise<EventEmitter>} Promise that holds an emitter that allows you to listen to received events and stream lifecycle events
      * @memberof PubSubApiClient.prototype
      */
-<<<<<<< HEAD
-    subscribeFromReplayId(topicName: string, replayId: number, numRequested?: number | null): Promise<EventEmitter>;
-=======
-    subscribeFromReplayId(topicName: string, numRequested?: number | null, replayId: number): Promise<EventEmitter>;
->>>>>>> a7b0dda4
+     subscribeFromReplayId(topicName: string, numRequested?: number | null, replayId: number): Promise<EventEmitter>;
     /**
      * Subscribes to a topic.
      * @param {string} topicName name of the topic that we're subscribing to
